--- conflicted
+++ resolved
@@ -3,10 +3,6 @@
 *.swp
 lpass
 lpass.1
-<<<<<<< HEAD
-certificate.h
-tags
-=======
 lpass.exe
 certificate.h
->>>>>>> d706c09b
+tags