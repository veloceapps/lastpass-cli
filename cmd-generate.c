/*
 * command for generating passwords
 *
 * Copyright (C) 2014-2015 LastPass.
 *
 * This program is free software; you can redistribute it and/or modify
 * it under the terms of the GNU General Public License as published by
 * the Free Software Foundation; either version 2 of the License, or
 * (at your option) any later version.
 *
 * This program is distributed in the hope that it will be useful,
 * but WITHOUT ANY WARRANTY; without even the implied warranty of
 * MERCHANTABILITY or FITNESS FOR A PARTICULAR PURPOSE.  See the
 * GNU General Public License for more details.
 *
 * You should have received a copy of the GNU General Public License along
 * with this program; if not, write to the Free Software Foundation, Inc.,
 * 51 Franklin Street, Fifth Floor, Boston, MA 02110-1301 USA.
 *
 * In addition, as a special exception, the copyright holders give
 * permission to link the code of portions of this program with the
 * OpenSSL library under certain conditions as described in each
 * individual source file, and distribute linked combinations
 * including the two.
 *
 * You must obey the GNU General Public License in all respects
 * for all of the code used other than OpenSSL.  If you modify
 * file(s) with this exception, you may extend this exception to your
 * version of the file(s), but you are not obligated to do so.  If you
 * do not wish to do so, delete this exception statement from your
 * version.  If you delete this exception statement from all source
 * files in the program, then also delete it here.
 *
 * See LICENSE.OpenSSL for more details regarding this exception.
 */
#include "cmd.h"
#include "util.h"
#include "config.h"
#include "terminal.h"
#include "kdf.h"
#include "endpoints.h"
#include "clipboard.h"
#include <getopt.h>
#include <stdio.h>
#include <string.h>

#define ALL_CHARS_LEN 94
#define NICE_CHARS_LEN 62
static char *chars = "abcdefghijklmnopqrstuvwxyzABCDEFGHIJKLMNOPQRSTUVWXYZ1234567890`~!@#$%^&*()-_=+[{]}\\|;:'\",<.>/?";

static void update_account(char *username, char *url, char *name, enum blobsync sync, char *password)
{
	unsigned char key[KDF_HASH_LEN];
	struct session *session = NULL;
	struct blob *blob = NULL;
	struct account *new = NULL, *found = NULL;
	struct account *notes_expansion, *notes_collapsed = NULL;

	init_all(sync, key, &session, &blob);

	found = find_unique_account(blob, name);
	if (found) {
		if (found->share && found->share->readonly)
			die("%s is a readonly shared entry from %s. It cannot be edited.", found->fullname, found->share->name);
		notes_expansion = notes_expand(found);
		if (notes_expansion) {
			notes_collapsed = found;
			found = notes_expansion;
		}
		account_set_password(found, xstrdup(password), key);
		if (username)
			account_set_username(found, username, key);
		if (url) {
			free(found->url);
			found->url = url;
		}
		if (notes_expansion && notes_collapsed) {
			found = notes_collapsed;
			notes_collapsed = notes_collapse(notes_expansion);
			account_free(notes_expansion);
			account_set_note(found, xstrdup(notes_collapsed->note), key);
			account_free(notes_collapsed);
		}
	} else {
		new = new_account();
		new->id = xstrdup("0");
		account_assign_share(blob, new, name);
		account_set_password(new, xstrdup(password), key);
		account_set_fullname(new, xstrdup(name), key);
		account_set_username(new, username ? username : xstrdup(""), key);
		account_set_note(new, xstrdup(""), key);
		new->url = url ? url : xstrdup("");

		list_add(&new->list, &blob->account_head);
	}

	lastpass_update_account(sync, key, session, found ? found : new, blob);
	blob_save(blob, key);

	session_free(session);
	blob_free(blob);
}

int cmd_generate(int argc, char **argv)
{
	static struct option long_options[] = {
		{"sync", required_argument, NULL, 'S'},
		{"username", required_argument, NULL, 'U'},
		{"url", required_argument, NULL, 'L'},
		{"no-symbols", no_argument, NULL, 'X'},
		{"only", no_argument, NULL, 'O'},
		{"clip", no_argument, NULL, 'c'},
		{0, 0, 0, 0}
	};
	char option;
	int option_index;
	char *username = NULL;
	char *url = NULL;
	bool no_symbols = false;
	bool only = false;
	unsigned long length;
	char *name;
	enum blobsync sync = BLOB_SYNC_AUTO;
	_cleanup_free_ char *password = NULL;
	bool clip = false;

	while ((option = getopt_long(argc, argv, "c", long_options, &option_index)) != -1) {
		switch (option) {
			case 'S':
				sync = parse_sync_string(optarg);
				break;
			case 'U':
				username = xstrdup(optarg);
				break;
			case 'L':
				url = xstrdup(optarg);
				break;
			case 'X':
				no_symbols = true;
				break;
			case 'O':
				only = true;
				break;
			case 'c':
				clip = true;
				break;
			case '?':
			default:
				die_usage(cmd_generate_usage);
		}
	}

	if (argc - optind != 2)
		die_usage(cmd_generate_usage);
	name = argv[optind];
	length = strtoul(argv[optind + 1], NULL, 10);
	if (!length)
		die_usage(cmd_generate_usage);

	password = xcalloc(length + 1, 1);
	for (size_t i = 0; i < length; ++i)
		password[i] = chars[range_rand(0, no_symbols ? NICE_CHARS_LEN : ALL_CHARS_LEN)];

<<<<<<< HEAD
	found = find_unique_account(blob, name);
	if (found) {
		if (found->share && found->share->readonly)
			die("%s is a readonly shared entry from %s. It cannot be edited.", found->fullname, found->share->name);
		notes_expansion = notes_expand(found);
		if (notes_expansion) {
			notes_collapsed = found;
			found = notes_expansion;
		}
		account_set_password(found, xstrdup(password), key);
		if (username)
			account_set_username(found, username, key);
		if (url) {
			free(found->url);
			found->url = url;
		}
		if (notes_expansion && notes_collapsed) {
			found = notes_collapsed;
			notes_collapsed = notes_collapse(notes_expansion);
			account_free(notes_expansion);
			account_set_note(found, xstrdup(notes_collapsed->note), key);
			account_free(notes_collapsed);
		}
	} else {
		new = new_account();
		new->id = xstrdup("0");
		account_set_password(new, xstrdup(password), key);
		account_set_fullname(new, xstrdup(name), key);
		account_set_username(new, username ? username : xstrdup(""), key);
		account_set_note(new, xstrdup(""), key);
		new->url = url ? url : xstrdup("");
		account_assign_share(blob, new, key);

		list_add(&new->list, &blob->account_head);
	}

	lastpass_update_account(sync, key, session, found ? found : new, blob);
	blob_save(blob, key);
=======
        if (!only)
		update_account(username, url, name, sync, password);
>>>>>>> 07274f95

	if (clip)
		clipboard_open();

	printf("%s\n", password);

	return 0;
}<|MERGE_RESOLUTION|>--- conflicted
+++ resolved
@@ -84,12 +84,12 @@
 	} else {
 		new = new_account();
 		new->id = xstrdup("0");
-		account_assign_share(blob, new, name);
 		account_set_password(new, xstrdup(password), key);
 		account_set_fullname(new, xstrdup(name), key);
 		account_set_username(new, username ? username : xstrdup(""), key);
 		account_set_note(new, xstrdup(""), key);
 		new->url = url ? url : xstrdup("");
+		account_assign_share(blob, new, key);
 
 		list_add(&new->list, &blob->account_head);
 	}
@@ -161,49 +161,8 @@
 	for (size_t i = 0; i < length; ++i)
 		password[i] = chars[range_rand(0, no_symbols ? NICE_CHARS_LEN : ALL_CHARS_LEN)];
 
-<<<<<<< HEAD
-	found = find_unique_account(blob, name);
-	if (found) {
-		if (found->share && found->share->readonly)
-			die("%s is a readonly shared entry from %s. It cannot be edited.", found->fullname, found->share->name);
-		notes_expansion = notes_expand(found);
-		if (notes_expansion) {
-			notes_collapsed = found;
-			found = notes_expansion;
-		}
-		account_set_password(found, xstrdup(password), key);
-		if (username)
-			account_set_username(found, username, key);
-		if (url) {
-			free(found->url);
-			found->url = url;
-		}
-		if (notes_expansion && notes_collapsed) {
-			found = notes_collapsed;
-			notes_collapsed = notes_collapse(notes_expansion);
-			account_free(notes_expansion);
-			account_set_note(found, xstrdup(notes_collapsed->note), key);
-			account_free(notes_collapsed);
-		}
-	} else {
-		new = new_account();
-		new->id = xstrdup("0");
-		account_set_password(new, xstrdup(password), key);
-		account_set_fullname(new, xstrdup(name), key);
-		account_set_username(new, username ? username : xstrdup(""), key);
-		account_set_note(new, xstrdup(""), key);
-		new->url = url ? url : xstrdup("");
-		account_assign_share(blob, new, key);
-
-		list_add(&new->list, &blob->account_head);
-	}
-
-	lastpass_update_account(sync, key, session, found ? found : new, blob);
-	blob_save(blob, key);
-=======
-        if (!only)
+	if (!only)
 		update_account(username, url, name, sync, password);
->>>>>>> 07274f95
 
 	if (clip)
 		clipboard_open();
