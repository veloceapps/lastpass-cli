--- conflicted
+++ resolved
@@ -11,11 +11,8 @@
 unsigned long long xml_login_check(const char *buf, struct session *session);
 int xml_parse_share_getinfo(const char *buf, struct list_head *users);
 int xml_parse_share_getpubkey(const char *buf, struct share_user *user);
-<<<<<<< HEAD
 int xml_parse_pwchange(const char *buf, struct pwchange_info *info);
 int xml_api_err(const char *buf);
-=======
 int xml_parse_share_getpubkeys(const char *buf, struct list_head *user_list);
->>>>>>> 1e2719ba
 
 #endif